<<<<<<< HEAD
{
    "tags": {
        "allowUnknownTags": true,
        "dictionaries": ["jsdoc"]
    },
    "source": {
        "include": ["lib", "README.md"],
        "includePattern": ".js$",
        "excludePattern": "(node_modules/|docs)"
    },
    "plugins": [
        "plugins/markdown"
    ],
    "templates": {
        "cleverLinks": false,
        "monospaceLinks": true,
        "useLongnameInNav": false
    },
    "opts": {
        "destination": "./docs/",
        "encoding": "utf8",
        "private": true,
        "recurse": true,
        "sort": false
    }
}
=======
{
    "tags": {
        "allowUnknownTags": true,
        "dictionaries": ["jsdoc"]
    },
    "source": {
        "include": ["lib", "package.json", "README.md"],
        "includePattern": ".ts$",
        "excludePattern": "(node_modules/|docs)"
    },
    "plugins": [
        "plugins/markdown"
    ],
    "templates": {
        "cleverLinks": false,
        "monospaceLinks": true,
        "useLongnameInNav": false
    },
    "opts": {
        "destination": "./docs/",
        "encoding": "utf8",
        "private": true,
        "recurse": true,
        "sort": false,
        "template": "./node_modules/minami"
    }
}
>>>>>>> defd6004
<|MERGE_RESOLUTION|>--- conflicted
+++ resolved
@@ -1,31 +1,3 @@
-<<<<<<< HEAD
-{
-    "tags": {
-        "allowUnknownTags": true,
-        "dictionaries": ["jsdoc"]
-    },
-    "source": {
-        "include": ["lib", "README.md"],
-        "includePattern": ".js$",
-        "excludePattern": "(node_modules/|docs)"
-    },
-    "plugins": [
-        "plugins/markdown"
-    ],
-    "templates": {
-        "cleverLinks": false,
-        "monospaceLinks": true,
-        "useLongnameInNav": false
-    },
-    "opts": {
-        "destination": "./docs/",
-        "encoding": "utf8",
-        "private": true,
-        "recurse": true,
-        "sort": false
-    }
-}
-=======
 {
     "tags": {
         "allowUnknownTags": true,
@@ -52,5 +24,4 @@
         "sort": false,
         "template": "./node_modules/minami"
     }
-}
->>>>>>> defd6004
+}