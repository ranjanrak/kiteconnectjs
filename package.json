{
<<<<<<< HEAD
  "name": "kiteconnect-ts-client",
  "version": "0.2.0",
=======
  "name": "kiteconnect",
  "version": "5.0.0",
>>>>>>> 3a570044
  "description": "The official typescript client for the Kite Connect trading APIs",
  "main": "./dist/lib/index.js",
  "types": "./types/index.d.ts",
  "scripts": {
    "generate-docs": "npx typedoc --out ./docs",
    "build": "tsc --project tsconfig.json",
    "build-test": "tsc --project test/tsconfig.json",
    "eslint:fix": "eslint",
    "test": "npm run build && npm run build-test && mocha --allowJs test/**/*.js && rimraf **/*.js"
  },
  "files": [
    "dist",
    "types",
    "package.json",
    "README.md",
    "LICENSE"
	],
  "repository": {
    "type": "git",
<<<<<<< HEAD
    "url": "git+https://github.com/ranjanrak/kiteconnectjs/tree/feat-ts-refactor.git"
=======
    "url": "git+https://github.com/zerodha/kiteconnectjs.git"
>>>>>>> 3a570044
  },
  "keywords": [
    "kiteconnect",
    "kite",
    "zerodha",
    "rainmatter",
    "trading",
    "api",
    "stock",
    "market",
    "javascript",
    "typescript"
  ],
  "author": "Rakesh Ranjan",
  "license": "MIT",
  "bugs": {
<<<<<<< HEAD
    "url": "https://github.com/ranjanrak/kiteconnectjs/issues"
  },
  "homepage": "https://github.com/ranjanrak/kiteconnectjs/tree/feat-ts-refactor#readme",
=======
    "url": "https://github.com/zerodha/kiteconnectjs/issues"
  },
  "homepage": "https://github.com/zerodha/kiteconnectjs#readme",
>>>>>>> 3a570044
  "dependencies": {
    "@microsoft/tsdoc": "^0.15.0",
    "axios": "^0.21.2",
    "chai": "^4.3.6",
    "crypto-js": "^4.0.0",
    "mocha": "^10.0.0",
    "nock": "^13.2.4",
    "papaparse": "^5.3.1",
    "qs": "^6.12.1",
    "rimraf": "^3.0.2",
    "ws": "^6.2.2"
  },
  "devDependencies": {
    "@types/chai": "^4.3.4",
    "@types/crypto-js": "^4.1.1",
    "@types/mocha": "^10.0.1",
    "@types/node": "^18.11.18",
    "@types/papaparse": "^5.3.14",
    "@types/qs": "^6.9.15",
    "@types/ws": "^8.5.4",
    "eslint": "^8.57.0",
    "eslint-plugin-tsdoc": "^0.2.17",
    "typedoc": "^0.25.13",
    "typescript": "^4.9.5",
    "typescript-eslint": "^7.5.0"
  },
  "engines": {
    "node": ">=18.0.0"
  },
  "engineStrict": true
}<|MERGE_RESOLUTION|>--- conflicted
+++ resolved
@@ -1,11 +1,6 @@
 {
-<<<<<<< HEAD
-  "name": "kiteconnect-ts-client",
-  "version": "0.2.0",
-=======
   "name": "kiteconnect",
   "version": "5.0.0",
->>>>>>> 3a570044
   "description": "The official typescript client for the Kite Connect trading APIs",
   "main": "./dist/lib/index.js",
   "types": "./types/index.d.ts",
@@ -25,11 +20,7 @@
 	],
   "repository": {
     "type": "git",
-<<<<<<< HEAD
-    "url": "git+https://github.com/ranjanrak/kiteconnectjs/tree/feat-ts-refactor.git"
-=======
     "url": "git+https://github.com/zerodha/kiteconnectjs.git"
->>>>>>> 3a570044
   },
   "keywords": [
     "kiteconnect",
@@ -46,15 +37,9 @@
   "author": "Rakesh Ranjan",
   "license": "MIT",
   "bugs": {
-<<<<<<< HEAD
-    "url": "https://github.com/ranjanrak/kiteconnectjs/issues"
-  },
-  "homepage": "https://github.com/ranjanrak/kiteconnectjs/tree/feat-ts-refactor#readme",
-=======
     "url": "https://github.com/zerodha/kiteconnectjs/issues"
   },
   "homepage": "https://github.com/zerodha/kiteconnectjs#readme",
->>>>>>> 3a570044
   "dependencies": {
     "@microsoft/tsdoc": "^0.15.0",
     "axios": "^0.21.2",
